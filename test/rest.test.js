var assert = require('assert');
var extend = require('util')._extend;
var inherits = require('util').inherits;
var RemoteObjects = require('../');
var express = require('express');
var request = require('supertest');
var expect = require('chai').expect;
var factory = require('./helpers/shared-objects-factory.js');
var Promise = global.Promise || require('bluebird');

var ACCEPT_XML_OR_ANY = 'application/xml,*/*;q=0.8';
var TEST_ERROR = new Error('expected test error');

describe('strong-remoting-rest', function() {
  var app;
  var appSupportingJsonOnly;
  var server;
  var objects;
  var remotes;
  var adapterName = 'rest';
  var lastRequest, lastResponse;

  before(function(done) {
    app = express();
    app.disable('x-powered-by');
    app.use(function(req, res, next) {
      // create the handler for each request
      objects.handler(adapterName).apply(objects, arguments);
      lastRequest = req;
      lastResponse = res;
    });
    server = app.listen(done);
  });

  before(function(done) {
    appSupportingJsonOnly = express();
    appSupportingJsonOnly.use(function(req, res, next) {
      // create the handler for each request
      var supportedTypes = ['json', 'application/javascript', 'text/javascript'];
      var opts = { supportedTypes: supportedTypes };
      objects.handler(adapterName, opts).apply(objects, arguments);
    });
    server = appSupportingJsonOnly.listen(done);
  });

  // setup
  beforeEach(function() {
    if (process.env.NODE_ENV === 'production') {
      process.env.NODE_ENV = 'test';
    }
    objects = RemoteObjects.create({json: {limit: '1kb'},
      errorHandler: {disableStackTrace: false}});
    remotes = objects.exports;

    // connect to the app
    objects.connect('http://localhost:' + server.address().port, adapterName);
  });

  function json(method, url) {
    if (url === undefined) {
      url = method;
      method = 'get';
    }

    return request(app)[method](url)
      .set('Accept', 'application/json')
      .set('Content-Type', 'application/json')
      .expect('Content-Type', /json/);
  }

  function xml(method, url) {
    if (url === undefined) {
      url = method;
      method = 'get';
    }

    return request(app)[method](url)
      .set('Accept', 'application/xml')
      .set('Content-Type', 'application/xml')
      .expect('Content-Type', /xml/);
  }

  describe('remoting options', function() {
    // The 1kb limit is set by RemoteObjects.create({json: {limit: '1kb'}});
    it('should reject json payload larger than 1kb', function(done) {
      var method = givenSharedStaticMethod(
        function greet(msg, cb) {
          cb(null, msg);
        },
        {
          accepts: { arg: 'person', type: 'string', http: {source: 'body'} },
          returns: { arg: 'msg', type: 'string' }
        }
      );

      // Build an object that is larger than 1kb
      var name = '';
      for (var i = 0; i < 2048; i++) {
        name += '11111111111';
      }

      request(app).post(method.url)
        .set('Accept', 'application/json')
        .set('Content-Type', 'application/json')
        .send(name)
        .expect(413, done);
    });

    it('should allow custom error handlers', function(done) {
      var called = false;
      var method = givenSharedStaticMethod(
        function(cb) {
          cb(new Error('foo'));
        }
      );

      objects.options.errorHandler.handler = function(err, req, res, next) {
        expect(err.message).to.contain('foo');
        err = new Error('foobar');
        called = true;
        next(err);
      };

      request(app).get(method.url)
        .expect('Content-Type', /json/)
        .expect(500)
        .end(expectErrorResponseContaining({message: 'foobar'}, function(err) {
          expect(called).to.eql(true);
          done(err);
        }));
    });

    it('should disable stack trace', function(done) {
      objects.options.errorHandler.disableStackTrace = true;
      var method = givenSharedStaticMethod(
        function(cb) {
          cb(new Error('test-error'));
        }
      );

      // Send a plain, non-json request to make sure the error handler
      // always returns a json response.
      request(app).get(method.url)
        .expect('Content-Type', /json/)
        .expect(500)
        .end(expectErrorResponseContaining({message: 'test-error'}, ['stack'], done));
    });

    it('should disable stack trace', function(done) {
      process.env.NODE_ENV = 'production';
      var method = givenSharedStaticMethod(
        function(cb) {
          cb(new Error('test-error'));
        }
      );

      // Send a plain, non-json request to make sure the error handler
      // always returns a json response.
      request(app).get(method.url)
        .expect('Content-Type', /json/)
        .expect(500)
        .end(expectErrorResponseContaining({message: 'test-error'}, ['stack'], done));
    });

    it('should turn off url-not-found handler', function(done) {
      objects.options.rest = { handleUnknownPaths: false };
      app.use(function(req, res, next) {
        res.send(404, 'custom-not-found');
      });

      request(app).get('/thisUrlDoesNotExists/someMethod')
        .expect(404)
        .expect('custom-not-found')
        .end(done);
    });

    it('should turn off method-not-found handler', function(done) {
      var method = givenSharedStaticMethod();

      objects.options.rest = { handleUnknownPaths: false };
      app.use(function(req, res, next) {
        res.send(404, 'custom-not-found');
      });

      request(app).get(method.classUrl + '/thisMethodDoesNotExist')
        .expect(404)
        .expect('custom-not-found')
        .end(done);
    });

    it('should configure custom REST content types', function(done) {
      var supportedTypes = ['json', 'application/javascript', 'text/javascript'];
      objects.options.rest = { supportedTypes: supportedTypes };

      var method = givenSharedStaticMethod(
        function(cb) {
          cb(null, {key: 'value'});
        },
        {
          returns: { arg: 'result', type: 'object' }
        }
      );

      var browserAcceptHeader = [
        'text/html',
        'application/xhtml+xml',
        'application/xml;q=0.9',
        'image/webp',
        '*/*;q=0.8'
      ].join(',');

      request(app).get(method.url)
        .set('Accept', browserAcceptHeader)
        .expect('Content-Type', 'application/json; charset=utf-8')
        .expect(200, done);
    });

    it('should disable XML content types by default', function(done) {
      delete objects.options.rest;

      var method = givenSharedStaticMethod(
        function(cb) { cb(null, { key: 'value' }); },
        { returns: { arg: 'result', type: 'object' } }
      );

      request(app).get(method.url)
        .set('Accept', ACCEPT_XML_OR_ANY)
        .expect(200)
        .expect('Content-Type', /json/)
        .end(done);
    });

    it('should enable XML types via `options.rest.xml`', function(done) {
      objects.options.rest = { xml: true };

      var method = givenSharedStaticMethod(
        function(value, cb) { cb(null, { key: value }); },
        {
          accepts: { arg: 'value', type: 'string' },
          returns: { arg: 'result', type: 'object' }
        });

      request(app).post(method.url)
        .set('Accept', ACCEPT_XML_OR_ANY)
        .set('Content-Type', 'application/json')
        .send({ value: 'some-value' })
        .expect(200)
        .expect('Content-Type', /xml/)
        .end(function(err, res) {
          if (err) return done(err);
          expect(res.text.replace(/>\s+</mg, '><')).to.equal(
            '<?xml version="1.0" encoding="UTF-8"?>' +
            '<response><result><key>some-value</key></result></response>'
          );
          done();
        });
    });

    it('should enable XML via `options.rest.supportedTypes`', function(done) {
      objects.options.rest = { supportedTypes: ['application/xml'] };

      var method = givenSharedStaticMethod(
        function(cb) { cb(null, 'value'); },
        { returns: { arg: 'result', type: 'object' } }
      );

      request(app).post(method.url)
        .set('Accept', ACCEPT_XML_OR_ANY)
        .expect(200)
        .expect('Content-Type', /xml/)
        .end(done);
    });
  });

  describe('cors', function() {
    var method;
    beforeEach(function() {
      method = givenSharedStaticMethod(
        function greet(person, cb) {
          if (person === 'error') {
            var err = new Error('error');
            err.statusCode = 400;
            cb(err);
          } else {
            cb(null, 'hello');
          }
        },
        {
          accepts: { arg: 'person', type: 'string' },
          returns: { arg: 'msg', type: 'string' }
        }
      );
    });

    it('should support cors', function(done) {
      request(app).post(method.url)
        .set('Accept', 'application/json')
        .set('Content-Type', 'application/json')
        .set('Origin', 'http://localhost:3001')
        .send({person: 'ABC'})
        .expect('Access-Control-Allow-Origin', 'http://localhost:3001')
        .expect('Access-Control-Allow-Credentials', 'true')
        .expect(200, done);
    });

    it('should skip cors if origin is the same as the request url', function(done) {
      var server = request(app).post(method.url);
      var url = server.url.replace('/testClass/testMethod', '');
      server
        .set('Accept', 'application/json')
        .set('Content-Type', 'application/json')
        .set('Origin', url)
        .send({person: 'ABC'})
        .end(function(err, res) {
          assert(res.headers['Access-Control-Allow-Origin'] === undefined);
          assert(res.headers['Access-Control-Allow-Credentials'] === undefined);
          done();
        });
    });

    it('should support cors preflight', function(done) {
      request(app).options(method.url)
        .set('Accept', 'application/json')
        .set('Content-Type', 'application/json')
        .set('Origin', 'http://localhost:3001')
        .send()
        .expect('Access-Control-Allow-Origin', 'http://localhost:3001')
        .expect('Access-Control-Allow-Credentials', 'true')
        .expect(204, done);
    });

    it('should support cors when errors happen', function(done) {
      request(app).post(method.url)
        .set('Accept', 'application/json')
        .set('Content-Type', 'application/json')
        .set('Origin', 'http://localhost:3001')
        .send({person: 'error'})
        .expect('Access-Control-Allow-Origin', 'http://localhost:3001')
        .expect('Access-Control-Allow-Credentials', 'true')
        .expect(400, done);
    });

    it('should support cors when parsing errors happen', function(done) {
      request(app).post(method.url)
        .set('Accept', 'application/json')
        .set('Content-Type', 'application/json')
        .set('Origin', 'http://localhost:3001')
        .send('ABC') // invalid json
        .expect('Access-Control-Allow-Origin', 'http://localhost:3001')
        .expect('Access-Control-Allow-Credentials', 'true')
        .expect(400, done);
    });

    it('OPTIONS requests should skip cors if config is false', function(done) {
      objects.options.cors = false;
      request(app).options(method.url)
        .set('Accept', 'application/json')
        .set('Content-Type', 'application/json')
        .set('Origin', 'http://localhost:3001')
        .send()
        // http://www.w3.org/Protocols/rfc2616/rfc2616-sec9.html#sec9.2
        .expect(200, function(err, res) {
          expect(res.get('Access-Control-Allow-Origin')).to.not.exist();
          done(err, res);
        });
    });

    it('should skip cors headers if config is false', function(done) {
      objects.options.cors = false;
      request(app).post(method.url)
        .set('Accept', 'application/json')
        .set('Content-Type', 'application/json')
        .set('Origin', 'http://localhost:3001')
        .send({person: 'ABC'})
        .expect(200, function(err, res) {
          expect(res.get('Access-Control-Allow-Origin')).to.not.exist();
          done(err, res);
        });
    });
  });

  function enableXmlSupport() {
    objects.options.rest = objects.options.rest || {};
    objects.options.rest.xml = true;
  }

  describe('call of constructor method', function() {
    beforeEach(enableXmlSupport);

    it('should work', function(done) {
      var method = givenSharedStaticMethod(
        function greet(msg, cb) {
          cb(null, msg);
        },
        {
          accepts: { arg: 'person', type: 'string' },
          returns: { arg: 'msg', type: 'string' }
        }
      );

      json(method.url + '?person=hello')
        .expect(200, { msg: 'hello' }, done);
    });

    it('should honor Accept: header', function(done) {
      var method = givenSharedStaticMethod(
        function greet2(msg, cb) {
          cb(null, msg);
        },
        {
          accepts: { arg: 'person', type: 'string' },
          returns: { arg: 'msg', type: 'string' }
        }
      );

      xml(method.url + '?person=hello')
        .expect(200, '<?xml version="1.0" encoding="UTF-8"?>\n<response>\n  ' +
          '<msg>hello</msg>\n</response>', done);
    });

    it('should handle returns of array', function(done) {
      var method = givenSharedStaticMethod(
        function greet3(msg, cb) {
          cb(null, [msg]);
        },
        {
          accepts: { arg: 'person', type: ['string'] },
          returns: { arg: 'msg', type: 'string' }
        }
      );

      xml(method.url + '?person=["hello"]')
        .expect(200, '<?xml version="1.0" encoding="UTF-8"?>\n<response>\n  ' +
          '<msg>hello</msg>\n</response>', done);
    });

    it('should handle returns of array to XML', function(done) {
      var method = givenSharedStaticMethod(
        function greet4(msg, cb) {
          cb(null, [msg]);
        },
        {
          accepts: { arg: 'person', type: ['string'] },
          returns: { arg: 'msg', type: ['string'], root: true }
        }
      );

      xml(method.url + '?person=["hello"]')
        .expect(200, '<?xml version="1.0" encoding="UTF-8"?>\n<response>\n  ' +
          '<result>hello</result>\n</response>', done);
    });

    it('should allow arguments in the path', function(done) {
      var method = givenSharedStaticMethod(
        function bar(a, b, cb) {
          cb(null, a + b);
        },
        {
          accepts: [
            { arg: 'b', type: 'number' },
            { arg: 'a', type: 'number', http: {source: 'path' } }
          ],
          returns: { arg: 'n', type: 'number' },
          http: { path: '/:a' }
        }
      );

      json(method.classUrl + '/1?b=2')
        .expect({ n: 3 }, done);
    });

    it('should allow arguments in the query', function(done) {
      var method = givenSharedStaticMethod(
        function bar(a, b, cb) {
          cb(null, a + b);
        },
        {
          accepts: [
            { arg: 'b', type: 'number' },
            { arg: 'a', type: 'number', http: {source: 'query' } }
          ],
          returns: { arg: 'n', type: 'number' },
          http: { path: '/' }
        }
      );

      json(method.classUrl + '/?a=1&b=2')
        .expect({ n: 3 }, done);
    });

    it('should allow string[] arg in the query', function(done) {
      var method = givenSharedStaticMethod(
        function bar(a, b, cb) {
          cb(null, b.join('') + a);
        },
        {
          accepts: [
            { arg: 'a', type: 'string' },
            { arg: 'b', type: ['string'], http: {source: 'query' } }
          ],
          returns: { arg: 'n', type: 'string' },
          http: { path: '/' }
        }
      );

      json(method.classUrl + '/?a=z&b[0]=x&b[1]=y')
        .expect({ n: 'xyz' }, done);
    });

    it('should allow string[] arg in the query with stringified value',
      function(done) {
      var method = givenSharedStaticMethod(
        function bar(a, b, cb) {
          cb(null, b.join('') + a);
        },
        {
          accepts: [
            { arg: 'a', type: 'string' },
            { arg: 'b', type: ['string'], http: {source: 'query' } }
          ],
          returns: { arg: 'n', type: 'string' },
          http: { path: '/' }
        }
      );

      json(method.classUrl + '/?a=z&b=["x", "y"]')
        .expect({ n: 'xyz' }, done);
    });

    it('should allow custom argument functions', function(done) {
      var method = givenSharedStaticMethod(
        function bar(a, b, cb) {
          cb(null, a + b);
        },
        {
          accepts: [
            { arg: 'b', type: 'number' },
            { arg: 'a', type: 'number', http: function(ctx) {
              return ctx.req.query.a;
            } }
          ],
          returns: { arg: 'n', type: 'number' },
          http: { path: '/' }
        }
      );

      json(method.classUrl + '/?a=1&b=2')
        .expect({ n: 3 }, done);
    });

    it('should pass undefined if the argument is not supplied', function(done) {
      var called = false;
      var method = givenSharedStaticMethod(
        function bar(a, cb) {
          called = true;
          assert(a === undefined, 'a should be undefined');
          cb();
        },
        {
          accepts: [
            { arg: 'b', type: 'number' }
          ]
        }
      );

      json(method.url).end(function() {
        assert(called);
        done();
      });
    });

    it('should allow arguments in the body', function(done) {
      var method = givenSharedStaticMethod(
        function bar(a, cb) {
          cb(null, a);
        },
        {
          accepts: [
            { arg: 'a', type: 'object', http: {source: 'body' }  }
          ],
          returns: { arg: 'data', type: 'object', root: true },
          http: { path: '/' }
        }
      );

      request(app).post(method.classUrl)
        .set('Accept', 'application/json')
        .set('Content-Type', 'application/json')
        .send('{"x": 1, "y": "Y"}')
        .expect('Content-Type', /json/)
        .expect(200, function(err, res) {
          expect(res.body).to.deep.equal({'x': 1, 'y': 'Y'});
          done(err, res);
        });
    });

    it('should allow arguments in the body with date', function(done) {
      var method = givenSharedStaticMethod(
        function bar(a, cb) {
          cb(null, a);
        },
        {
          accepts: [
            { arg: 'a', type: 'object', http: {source: 'body' }  }
          ],
          returns: { arg: 'data', type: 'object', root: true },
          http: { path: '/' }
        }
      );

      var data = {date: {$type: 'date', $data: new Date()}};
      request(app).post(method.classUrl)
        .set('Accept', 'application/json')
        .set('Content-Type', 'application/json')
        .send(data)
        .expect('Content-Type', /json/)
        .expect(200, function(err, res) {
          expect(res.body).to.deep.equal({date: data.date.$data.toISOString()});
          done(err, res);
        });
    });

    it('should allow arguments in the form', function(done) {
      var method = givenSharedStaticMethod(
        function bar(a, b, cb) {
          cb(null, a + b);
        },
        {
          accepts: [
            { arg: 'b', type: 'number', http: {source: 'form' }  },
            { arg: 'a', type: 'number', http: {source: 'form' } }
          ],
          returns: { arg: 'n', type: 'number' },
          http: { path: '/' }
        }
      );

      request(app).post(method.classUrl)
        .set('Accept', 'application/json')
        .set('Content-Type', 'application/x-www-form-urlencoded')
        .send('a=1&b=2')
        .expect('Content-Type', /json/)
        .expect({ n: 3 }, done);
    });

    it('should allow arguments in the header', function(done) {
      var method = givenSharedStaticMethod(
        function bar(a, b, cb) {
          cb(null, a + b);
        },
        {
          accepts: [
            { arg: 'b', type: 'number', http: {source: 'header' } },
            { arg: 'a', type: 'number', http: {source: 'header' } }
          ],
          returns: { arg: 'n', type: 'number' },
          http: { verb: 'get', path: '/' }
        }
      );

      request(app).get(method.classUrl)
        .set('Accept', 'application/json')
        .set('Content-Type', 'application/json')
        .set('a', 1)
        .set('b', 2)
        .send()
        .expect('Content-Type', /json/)
        .expect({ n: 3 }, done);
    });

    it('should allow arguments in the header without http source',
      function(done) {
      var method = givenSharedStaticMethod(
        function bar(a, b, cb) {
          cb(null, a + b);
        },
        {
          accepts: [
            { arg: 'b', type: 'number' },
            { arg: 'a', type: 'number' }
          ],
          returns: { arg: 'n', type: 'number' },
          http: { verb: 'get', path: '/' }
        }
      );

      request(app).get(method.classUrl)
        .set('Accept', 'application/json')
        .set('Content-Type', 'application/json')
        .set('a', 1)
        .set('b', 2)
        .send()
        .expect('Content-Type', /json/)
        .expect({ n: 3 }, done);
    });

    it('should allow arguments from http req and res', function(done) {
      var method = givenSharedStaticMethod(
        function bar(req, res, cb) {
          res.status(200).send(req.body);
        },
        {
          accepts: [
            { arg: 'req', type: 'object', http: {source: 'req' }  },
            { arg: 'res', type: 'object', http: {source: 'res' }  }
          ],
          http: { path: '/' }
        }
      );

      request(app).post(method.classUrl)
        .set('Accept', 'application/json')
        .set('Content-Type', 'application/json')
        .send('{"x": 1, "y": "Y"}')
        .expect('Content-Type', /json/)
        .expect(200, function(err, res) {
          expect(res.body).to.deep.equal({'x': 1, 'y': 'Y'});
          done(err, res);
        });
    });

    it('should allow arguments from http context', function(done) {
      var method = givenSharedStaticMethod(
        function bar(ctx, cb) {
          ctx.res.status(200).send(ctx.req.body);
        },
        {
          accepts: [
            { arg: 'ctx', type: 'object', http: {source: 'context' }  }
          ],
          http: { path: '/' }
        }
      );

      request(app).post(method.classUrl)
        .set('Accept', 'application/json')
        .set('Content-Type', 'application/json')
        .send('{"x": 1, "y": "Y"}')
        .expect('Content-Type', /json/)
        .expect(200, function(err, res) {
          expect(res.body).to.deep.equal({'x': 1, 'y': 'Y'});
          done(err, res);
        });
    });

    it('should respond with 204 if returns is not defined', function(done) {
      var method = givenSharedStaticMethod(
        function(cb) { cb(null, 'value-to-ignore'); }
      );

      json(method.url)
        .expect(204, done);
    });

    it('should preserve non-200 status when responding with no content', function(done) {
      var method = givenSharedStaticMethod(
        function(ctx, cb) {
          ctx.res.status(302);
          cb();
        }, {
          accepts: [
            {
              arg: 'ctx',
              type: 'object',
              http: {
                source: 'context'
              }
            }
          ],
        });

      request(app).get(method.url)
        .set('Accept', 'application/json')
        .expect(302, done);
    });

    it('should accept custom content-type header if respond with 204', function(done) {
      var method = givenSharedStaticMethod();
      objects.before(method.name, function(ctx, next) {
        ctx.res.set('Content-Type',
          'application/json; charset=utf-8; profile=http://example.org/');
        next();
      });

      request(app).get(method.url)
        .set('Accept', 'application/json')
        .expect('Content-Type',
          'application/json; charset=utf-8; profile=http://example.org/')
        .expect(204, done);
    });

    it('should respond with named results if returns has multiple args', function(done) {
      var method = givenSharedStaticMethod(
        function(a, b, cb) {
          cb(null, a, b);
        },
        {
          accepts: [
            { arg: 'a', type: 'number' },
            { arg: 'b', type: 'number' }
          ],
          returns: [
            { arg: 'a', type: 'number' },
            { arg: 'b', type: 'number' }
          ]
        }
      );

      json(method.url + '?a=1&b=2')
        .expect({a: 1, b: 2}, done);
    });

    it('should remove any X-Powered-By header to LoopBack', function(done) {
      var method = givenSharedStaticMethod(
        function(cb) { cb(null, 'value-to-ignore'); }
      );

      json(method.url)
        .expect(204)
        .end(function(err, result) {
          expect(result.headers).not.to.have.keys(['x-powered-by']);
          done();
        });
    });

    it('should report error for mismatched arg type', function(done) {
      remotes.foo = {
        bar: function(a, fn) {
          fn(null, a);
        }
      };

      var fn = remotes.foo.bar;

      fn.shared = true;
      fn.accepts = [
        {arg: 'a', type: 'object'}
      ];
      fn.returns = {root: true};

      json('get', '/foo/bar?a=foo')
        .expect(400, done);
    });

    it('should coerce boolean strings - true', function(done) {
      remotes.foo = {
        bar: function(a, fn) {
          fn(null, a);
        }
      };

      var fn = remotes.foo.bar;

      fn.shared = true;
      fn.accepts = [
        {arg: 'a', type: 'object'}
      ];
      fn.returns = {root: true};

      json('get', '/foo/bar?a[foo]=true')
        .expect({foo: true}, done);
    });

    it('should coerce boolean strings - false', function(done) {
      remotes.foo = {
        bar: function(a, fn) {
          fn(null, a);
        }
      };

      var fn = remotes.foo.bar;

      fn.shared = true;
      fn.accepts = [
        {arg: 'a', type: 'object'},
      ];
      fn.returns = {root: true};

      json('get', '/foo/bar?a[foo]=false')
        .expect({foo: false}, done);
    });

    it('should coerce number strings', function(done) {
      remotes.foo = {
        bar: function(a, b, fn) {
          fn(null, a + b);
        }
      };

      var fn = remotes.foo.bar;

      fn.shared = true;
      fn.accepts = [
        {arg: 'a', type: 'number'},
        {arg: 'b', type: 'number'}
      ];
      fn.returns = {root: true};

      json('get', '/foo/bar?a=42&b=0.42')
        .expect(200, function(err, res) {
          assert.equal(res.body, 42.42);
          done();
        });
    });

    it('should coerce strings with type set to "any"', function(done) {
      remotes.foo = {
        bar: function(a, b, c, fn) {
          fn(null, c === true ? a + b : 0);
        }
      };

      var fn = remotes.foo.bar;

      fn.shared = true;
      fn.accepts = [
        {arg: 'a', type: 'any'},
        {arg: 'b', type: 'any'},
        {arg: 'c', type: 'any'}
      ];
      fn.returns = {root: true};

      json('get', '/foo/bar?a=42&b=0.42&c=true')
        .expect(200, function(err, res) {
          assert.equal(res.body, 42.42);
          done();
        });
    });

    it('should coerce contents of array with simple array types', function(done) {
      remotes.foo = {
        bar: function(a, fn) {
          fn(null, a.reduce(function(memo, val) { return memo + val; }, 0));
        }
      };

      var fn = remotes.foo.bar;

      fn.shared = true;
      fn.accepts = [
        {arg: 'a', type: ['number']}
      ];
      fn.returns = {root: true};

      json('get', '/foo/bar?a=["1","2","3","4","5"]')
        .expect(200, function(err, res) {
          assert.equal(res.body, 15);
          done();
        });
    });

    it('should pass an array argument even when non-array passed', function(done) {
      remotes.foo = {
        bar: function(a, fn) {
          fn(null, Array.isArray(a));
        }
      };

      var fn = remotes.foo.bar;

      fn.shared = true;
      fn.accepts = [
        {arg: 'a', type: ['number']}
      ];
      fn.returns = {root: true};

      json('get',
        '/foo/bar?a=1234')
        .expect(200, function(err, res) {
          assert.equal(res.body, true);
          done();
        });
    });

    it('should coerce contents of array with simple array types', function(done) {
      remotes.foo = {
        bar: function(a, fn) {
          fn(null, a.reduce(function(memo, val) { return memo + val; }, 0));
        }
      };

      var fn = remotes.foo.bar;

      fn.shared = true;
      fn.accepts = [
        {arg: 'a', type: ['number']}
      ];
      fn.returns = {root: true};

      json('get', '/foo/bar?a=["1","2","3","4","5"]')
        .expect(200, function(err, res) {
          assert.equal(res.body, 15);
          done();
        });
    });

    it('should not flatten arrays for target type "any"', function(done) {
      var method = givenSharedStaticMethod(
        function(arg, cb) { cb(null, { value: arg }); },
        {
          accepts: { arg: 'arg', type: 'any' },
          returns: { arg: 'data', type: 'any', root: true },
          http: { method: 'POST' }
        });

      request(app).post(method.url)
        .send({ arg: ['single'] })
        .expect(200, { value: ['single'] })
        .end(done);
    });

    it('should not flatten arrays for target type "object"', function(done) {
      var method = givenSharedStaticMethod(
        function(arg, cb) { cb(null, { value: arg }); },
        {
          accepts: { arg: 'arg', type: 'object' },
          returns: { arg: 'data', type: 'any', root: true },
          http: { method: 'POST' }
        });

      request(app).post(method.url)
        .send({ arg: ['single'] })
        .expect(200, { value: ['single'] })
        .end(done);
    });

    it('should allow empty body for json request', function(done) {
      remotes.foo = {
        bar: function(a, b, fn) {
          fn(null, a, b);
        }
      };

      var fn = remotes.foo.bar;

      fn.shared = true;
      fn.accepts = [
        {arg: 'a', type: 'number'},
        {arg: 'b', type: 'number'}
      ];

      fn.returns = [
        {arg: 'a', type: 'number'},
        {arg: 'b', type: 'number'}
      ];

      json('post', '/foo/bar?a=1&b=2').set('Content-Length', 0)
        .expect({a: 1, b: 2}, done);
    });

    it('should split array string when configured', function(done) {
      objects.options.rest = { arrayItemDelimiters:  [',', '|'] };
      var method = givenSharedStaticMethod(
        function(a, cb) { cb(null, a); },
        {
          accepts: { arg: 'a', type: ['number'] },
          returns: { arg: 'data', type: 'object' }
        });

      json('post', method.url + '?a=1,2|3')
        .expect({ data: [1, 2, 3] }, done);
    });

    it('should not create empty string array with empty string arg', function(done) {
      objects.options.rest = { arrayItemDelimiters:  [',', '|'] };
      var method = givenSharedStaticMethod(
        function(a, cb) { cb(null, a); },
        {
          accepts: { arg: 'a', type: ['number'] },
          returns: { arg: 'data', type: 'object' }
        });

      json('post', method.url + '?a=')
        .expect({ data: [] }, done);
    });

    it('should still support JSON arrays with arrayItemDelimiters', function(done) {
      objects.options.rest = { arrayItemDelimiters:  [',', '|'] };
      var method = givenSharedStaticMethod(
        function(a, cb) { cb(null, a); },
        {
          accepts: { arg: 'a', type: ['number'] },
          returns: { arg: 'data', type: 'object' }
        });

      json('post', method.url + '?a=["1","2","3"]')
        .expect({ data: [1, 2, 3] }, done);
    });

    it('should call rest hooks', function(done) {
      var hooksCalled = [];

      var method = givenSharedStaticMethod({
        rest: {
          before: createHook('beforeRest'),
          after: createHook('afterRest')
        }
      });

      objects.before(method.name, createHook('beforeRemote'));
      objects.after(method.name, createHook('afterRemote'));

      json(method.url)
        .end(function(err) {
          if (err) done(err);
          assert.deepEqual(
            hooksCalled,
            ['beforeRest', 'beforeRemote', 'afterRemote', 'afterRest']
          );
          done();
        });

      function createHook(name) {
        return function(ctx, next) {
          hooksCalled.push(name);
          next();
        };
      }
    });

    it('should respect supported types', function(done) {
      var method = givenSharedStaticMethod(
        function(cb) {
          cb(null, {key: 'value'});
        },
        {
          returns: { arg: 'result', type: 'object' }
        }
      );
      request(appSupportingJsonOnly).get(method.url)
        .set('Accept',
          'text/html,application/xhtml+xml,application/xml;q=0.9,image/webp,*/*;q=0.8')
        .expect('Content-Type', 'application/json; charset=utf-8')
        .expect(200, done);
    });

    describe('xml support', function() {
      beforeEach(enableXmlSupport);

      it('should produce xml from json objects', function(done) {
        var method = givenSharedStaticMethod(
          function bar(a, cb) {
            cb(null, a);
          },
          {
            accepts: [
              { arg: 'a', type: 'object', http: {source: 'body' }  }
            ],
            returns: { arg: 'data', type: 'object', root: true },
            http: { path: '/' }
          }
        );

        request(app).post(method.classUrl)
          .set('Accept', 'application/xml')
          .set('Content-Type', 'application/json')
          .send('{"x": 1, "y": "Y"}')
          .expect('Content-Type', /xml/)
          .expect(200, function(err, res) {
            expect(res.text).to.equal('<?xml version="1.0" encoding="UTF-8"?>\n' +
              '<response>\n  <x>1</x>\n  <y>Y</y>\n</response>');
            done(err, res);
          });
      });

      it('should produce xml from json array', function(done) {
        var method = givenSharedStaticMethod(
          function bar(cb) {
            cb(null, [1, 2, 3]);
          },
          {
            returns: { arg: 'data', type: ['number'], root: true },
            http: { path: '/', verb: 'get'}
          }
        );

        request(app).get(method.classUrl)
          .set('Accept', 'application/xml')
          .set('Content-Type', 'application/json')
          .send('{"x": 1, "y": "Y"}')
          .expect('Content-Type', /xml/)
          .expect(200, function(err, res) {
            expect(res.text).to.equal('<?xml version=\"1.0\" ' +
              'encoding=\"UTF-8\"?>\n<response>\n  <result>1</result>\n  ' +
              '<result>2</result>\n  <result>3</result>\n</response>');
            done(err, res);
          });
      });

      it('should produce xml from json objects with toJSON()', function(done) {
        var method = givenSharedStaticMethod(
          function bar(a, cb) {
            var result = a;
            a.toJSON = function() {
              return {
                foo: a.y,
                bar: a.x
              };
            };
            cb(null, a);
          },
          {
            accepts: [
              { arg: 'a', type: 'object', http: {source: 'body' }  }
            ],
            returns: { arg: 'data', type: 'object', root: true },
            http: { path: '/' }
          }
        );

        request(app).post(method.classUrl)
          .set('Accept', 'application/xml')
          .set('Content-Type', 'application/json')
          .send('{"x": 1, "y": "Y"}')
          .expect('Content-Type', /xml/)
          .expect(200, function(err, res) {
            expect(res.text).to.equal('<?xml version="1.0" encoding="UTF-8"?>\n' +
              '<response>\n  <foo>Y</foo>\n  <bar>1</bar>\n</response>');
            done(err, res);
          });
      });

      it('should produce xml from json objects with toJSON() inside an array',
        function(done) {
        var method = givenSharedStaticMethod(
          function bar(a, cb) {
            a.toJSON = function() {
              return {
                foo: a.y,
                bar: a.x
              };
            };
            cb(null, [a, {c: 1}]);
          },
          {
            accepts: [
              { arg: 'a', type: 'object', http: {source: 'body' }  }
            ],
            returns: { arg: 'data', type: 'object', root: true },
            http: { path: '/' }
          }
        );

        request(app).post(method.classUrl)
          .set('Accept', 'application/xml')
          .set('Content-Type', 'application/json')
          .send('{"x": 1, "y": "Y"}')
          .expect('Content-Type', /xml/)
          .expect(200, function(err, res) {
            expect(res.text).to.equal('<?xml version=\"1.0\" ' +
              'encoding=\"UTF-8\"?>\n<response>\n  <result>\n    ' +
              '<foo>Y</foo>\n    <bar>1</bar>\n  </result>\n  <result>\n    ' +
              '<c>1</c>\n  </result>\n</response>');
            done(err, res);
          });
      });

      it('should produce xml from json objects with toXML()', function(done) {
        var method = givenSharedStaticMethod(
          function bar(a, cb) {
            var result = a;
            a.toXML = function() {
              return '<?xml version="1.0" encoding="UTF-8"?>' +
                '<root><x>10</x></root>';
            };
            cb(null, a);
          },
          {
            accepts: [
              { arg: 'a', type: 'object', http: {source: 'body' }  }
            ],
            returns: { arg: 'data', type: 'object', root: true },
            http: { path: '/' }
          }
        );

        request(app).post(method.classUrl)
          .set('Accept', 'application/xml')
          .set('Content-Type', 'application/json')
          .send('{"x": 1, "y": "Y"}')
          .expect('Content-Type', /xml/)
          .expect(200, function(err, res) {
            expect(res.text).to.equal('<?xml version="1.0" encoding="UTF-8"?>' +
              '<root><x>10</x></root>');
            done(err, res);
          });
      });
    });

    describe('_format support', function() {

      it('should produce xml if _format is xml', function(done) {
        var method = givenSharedStaticMethod(
          function bar(a, cb) {
            cb(null, a);
          },
          {
            accepts: [
              { arg: 'a', type: 'object', http: {source: 'body' }  }
            ],
            returns: { arg: 'data', type: 'object', root: true },
            http: { path: '/' }
          }
        );

        request(app).post(method.classUrl + '?_format=xml')
          .set('Accept', '*/*')
          .set('Content-Type', 'application/json')
          .send('{"x": 1, "y": "Y"}')
          .expect('Content-Type', /xml/)
          .expect(200, function(err, res) {
            expect(res.text).to.equal('<?xml version="1.0" encoding="UTF-8"?>\n' +
              '<response>\n  <x>1</x>\n  <y>Y</y>\n</response>');
            done(err, res);
          });
      });

      it('should produce json if _format is json', function(done) {
        var method = givenSharedStaticMethod(
          function bar(a, cb) {
            cb(null, a);
          },
          {
            accepts: [
              { arg: 'a', type: 'object', http: {source: 'body' }  }
            ],
            returns: { arg: 'data', type: 'object', root: true },
            http: { path: '/' }
          }
        );

        request(app).post(method.classUrl + '?_format=json')
          .set('Accept', 'application/xml')
          .set('Content-Type', 'application/json')
          .send('{"x": 1, "y": "Y"}')
          .expect('Content-Type', /json/)
          .expect(200, function(err, res) {
            expect(res.body).to.deep.equal({x: 1, y: 'Y'});
            done(err, res);
          });
      });
    });

    describe('uncaught errors', function() {
      it('should return 500 if an error object is thrown', function(done) {
        remotes.shouldThrow = {
          bar: function(fn) {
            throw new Error('an error');
          }
        };

        var fn = remotes.shouldThrow.bar;
        fn.shared = true;

        json('get', '/shouldThrow/bar?a=1&b=2')
          .expect(500)
          .end(expectErrorResponseContaining({message: 'an error'}, done));
      });

      it('should return 500 if an error string is thrown', function(done) {
        remotes.shouldThrow = {
          bar: function(fn) {
            throw 'an error';
          }
        };

        var fn = remotes.shouldThrow.bar;
        fn.shared = true;

        json('get', '/shouldThrow/bar?a=1&b=2')
          .expect(500)
          .end(expectErrorResponseContaining({message: 'an error'}, done));
      });

      it('should return 500 for unhandled errors thrown from before hooks', function(done) {
        var method = givenSharedStaticMethod();

        objects.before(method.name, function(ctx, next) {
          process.nextTick(next);
        });

        objects.before(method.name, function(ctx, next) {
          throw new Error('test error');
        });

        request(app).get(method.url)
          .set('Accept', 'application/json')
          .expect(500)
          .end(expectErrorResponseContaining({ message: 'test error' }, done));
      });
    });

    it('should return 500 when method returns an error', function(done) {
      var method = givenSharedStaticMethod(
        function(cb) {
          cb(new Error('test-error'));
        }
      );

      // Send a plain, non-json request to make sure the error handler
      // always returns a json response.
      request(app).get(method.url)
        .expect('Content-Type', /json/)
        .expect(500)
        .end(expectErrorResponseContaining({message: 'test-error'}, done));
    });

    it('should return 500 when "before" returns an error', function(done) {
      var method = givenSharedStaticMethod();
      objects.before(method.name, function(ctx, next) {
        next(new Error('test-error'));
      });

      json(method.url)
        .expect(500)
        .end(expectErrorResponseContaining({message: 'test-error'}, done));
    });

    it('should return 500 when "after" returns an error', function(done) {
      var method = givenSharedStaticMethod();
      objects.after(method.name, function(ctx, next) {
        next(new Error('test-error'));
      });

      json(method.url)
        .expect(500)
        .end(expectErrorResponseContaining({message: 'test-error'}, done));
    });

    it('should return 400 when a required arg is missing', function(done) {
      var method = givenSharedPrototypeMethod(
        function(a, cb) {
          cb();
        },
        {
          accepts: [
            { arg: 'a', type: 'number', required: true }
          ]
        }
      );

      json(method.url)
        .expect(400, done);
    });

  });

  describe('call of static method with asynchronous hook', function() {
    beforeEach(function() {
      // This simulate the ACL hook
      objects.before('**', function(ctx, next, method) {
        process.nextTick(next);
      });
    });

    describe('uncaught errors', function() {
      it('should return 500 if an error object is thrown', function(done) {
        remotes.shouldThrow = {
          bar: function(fn) {
            throw new Error('an error');
          }
        };

        var fn = remotes.shouldThrow.bar;
        fn.shared = true;

        json('get', '/shouldThrow/bar?a=1&b=2')
          .expect(500)
          .end(expectErrorResponseContaining({message: 'an error'}, done));
      });

      it('should return 500 if an error string is thrown', function(done) {
        remotes.shouldThrow = {
          bar: function(fn) {
            throw 'an error';
          }
        };

        var fn = remotes.shouldThrow.bar;
        fn.shared = true;

        json('get', '/shouldThrow/bar?a=1&b=2')
          .expect(500)
          .end(expectErrorResponseContaining({message: 'an error'}, done));
      });
    });

    it('should return 500 when method returns an error', function(done) {
      var method = givenSharedStaticMethod(
        function(cb) {
          cb(new Error('test-error'));
        }
      );

      // Send a plain, non-json request to make sure the error handler
      // always returns a json response.
      request(app).get(method.url)
        .expect('Content-Type', /json/)
        .expect(500)
        .end(expectErrorResponseContaining({message: 'test-error'}, done));
    });
  });

  describe('call of prototype method', function() {
    it('should work', function(done) {
      var method = givenSharedPrototypeMethod(
        function greet(msg, cb) {
          cb(null, this.id + ':' + msg);
        },
        {
          accepts: { arg: 'person', type: 'string' },
          returns: { arg: 'msg', type: 'string' }
        }
      );

      json(method.getUrlForId('world') + '?person=hello')
        .expect(200, { msg: 'world:hello' }, done);
    });

    it('should have the correct scope', function(done) {
      var method = givenSharedPrototypeMethod(
        function greet(msg, cb) {
          assert.equal(this.constructor, method.ctor);
          cb(null, this.id + ':' + msg);
        },
        {
          accepts: { arg: 'person', type: 'string' },
          returns: { arg: 'msg', type: 'string' }
        }
      );

      json(method.getUrlForId('world') + '?person=hello')
        .expect(200, { msg: 'world:hello' }, done);
    });

    it('should allow arguments in the path', function(done) {
      var method = givenSharedPrototypeMethod(
        function bar(a, b, cb) {
          cb(null, this.id + ':' + (a + b));
        },
        {
          accepts: [
            { arg: 'b', type: 'number' },
            { arg: 'a', type: 'number', http: {source: 'path' } }
          ],
          returns: { arg: 'n', type: 'number' },
          http: { path: '/:a' }
        }
      );

      json(method.getClassUrlForId('sum') + '/1?b=2')
        .expect({ n: 'sum:3' }, done);
    });

    it('should allow jsonp requests', function(done) {
      var method = givenSharedStaticMethod(
        function bar(a, cb) {
          cb(null, a);
        },
        {
          accepts: [
            { arg: 'a', type: 'number', http: {source: 'path'} }
          ],
          returns: { arg: 'n', type: 'number', root: true},
          errors: [],
          http: { path: '/:a' }
        }
      );

      request(app).get(method.classUrl + '/1?callback=boo')
        .set('Accept', 'application/javascript')
        .expect('Content-Type', /javascript/)
        .expect('/**/ typeof boo === \'function\' && boo(1);', done);
    });

    it('should allow jsonp requests with null response', function(done) {
      var method = givenSharedStaticMethod(
        function bar(a, cb) {
          cb(null, null);
        },
        {
          accepts: [
            { arg: 'a', type: 'number', http: {source: 'path'} }
          ],
          returns: { arg: 'n', type: 'number', root: true},
          http: { path: '/:a' }
        }
      );

      request(app).get(method.classUrl + '/1?callback=boo')
        .set('Accept', 'application/javascript')
        .expect('Content-Type', /javascript/)
        .expect('/**/ typeof boo === \'function\' && boo(null);', done);
    });

    it('should allow arguments in the query', function(done) {
      var method = givenSharedPrototypeMethod(
        function bar(a, b, cb) {
          cb(null, this.id + ':' + (a + b));
        },
        {
          accepts: [
            { arg: 'b', type: 'number' },
            { arg: 'a', type: 'number', http: {source: 'query' } }
          ],
          returns: { arg: 'n', type: 'number' },
          http: { path: '/' }
        }
      );

      json(method.getClassUrlForId('sum') + '/?b=2&a=1')
        .expect({ n: 'sum:3' }, done);
    });

    it('should support methods on `/` path', function(done) {
      var method = givenSharedPrototypeMethod({
        http: { path: '/', verb: 'get'}
      });

      json('get', method.getClassUrlForId(0))
        .expect(204) // 204 No Content
        .end(done);
    });

    it('should respond with 204 if returns is not defined', function(done) {
      var method = givenSharedPrototypeMethod(
        function(cb) { cb(null, 'value-to-ignore'); }
      );

      json(method.getUrlForId('an-id'))
        .expect(204, done);
    });

    it('should respond with named results if returns has multiple args', function(done) {
      var method = givenSharedPrototypeMethod(
        function(a, b, cb) {
          cb(null, this.id, a, b);
        },
        {
          accepts: [
            { arg: 'a', type: 'number' },
            { arg: 'b', type: 'number' }
          ],
          returns: [
            { arg: 'id', type: 'any' },
            { arg: 'a', type: 'number' },
            { arg: 'b', type: 'number' }
          ]
        }
      );

      json(method.getUrlForId('an-id') + '?a=1&b=2')
        .expect({ id: 'an-id', a: 1, b: 2 }, done);
    });

    it('should respect supported types', function(done) {
      var method = givenSharedPrototypeMethod(
        function(cb) {
          cb(null, {key: 'value'});
        },
        {
          returns: { arg: 'result', type: 'object' }
        }
      );
      request(appSupportingJsonOnly).get(method.url)
        .set('Accept',
          'text/html,application/xhtml+xml,application/xml;q=0.9,image/webp,*/*;q=0.8')
        .expect('Content-Type', 'application/json; charset=utf-8')
        .expect(200, done);
    });

    it('should return 500 when method returns an error', function(done) {
      var method = givenSharedPrototypeMethod(
        function(cb) {
          cb(new Error('test-error'));
        }
      );

      json(method.url)
        .expect(500)
        .end(expectErrorResponseContaining({message: 'test-error'}, done));
    });

    it('should return 500 when "before" returns an error', function(done) {
      var method = givenSharedPrototypeMethod();
      objects.before(method.name, function(ctx, next) {
        next(new Error('test-error'));
      });

      json(method.url)
        .expect(500)
        .end(expectErrorResponseContaining({message: 'test-error'}, done));
    });

    it('should return 500 when "after" returns an error', function(done) {
      var method = givenSharedPrototypeMethod();
      objects.after(method.name, function(ctx, next) {
        next(new Error('test-error'));
      });

      json(method.url)
        .expect(500)
        .end(expectErrorResponseContaining({message: 'test-error'}, done));
    });

    it('should resolve promise returned by a hook', function(done) {
      var method = givenSharedPrototypeMethod();
      objects.before('**', function(ctx) {
        return new Promise(function(resolve, reject) {
          resolve('value-to-ignore');
        });
      });

      json(method.url).expect(204).end(done);
    });

    it('should handle rejected promise returned by a hook', function(done) {
      var testError = new Error('expected test error');
      var method = givenSharedPrototypeMethod();
      objects.after('**', function(ctx) {
        return new Promise(function(resolve, reject) {
          reject(testError);
        });
      });

      json(method.url).expect(500).end(function(err, res) {
        if (err) return done(err);
        expect(res.body)
          .to.have.deep.property('error.message', testError.message);
        done();
      });
    });

    it('should set "req.remotingContext"', function(done) {
      var method = givenSharedPrototypeMethod();
      json(method.url).end(function(err) {
        if (err) return done(err);
        expect(lastRequest)
          .to.have.deep.property('remotingContext.method.name');
        done();
      });
    });

    it('should set "remotingContext.ctorArgs"', function(done) {
      var method = givenSharedPrototypeMethod();
      json(method.getUrlForId(1234)).end(function(err) {
        if (err) return done(err);
        expect(lastRequest)
          .to.have.deep.property('remotingContext.ctorArgs.id', 1234);
        // Notice that the id was correctly coerced to a Number ^^^^
        done();
      });
    });
  });

  describe('status codes', function() {
    describe('using a custom satus code', function() {
      it('returns a custom status code', function(done) {
        var method = givenSharedStaticMethod(
          function fn(cb) {
            cb();
          },
          {
            http: { status: 201 }
          }
        );
        json(method.url)
          .expect(201, done);
      });
      it('returns a custom error status code', function(done) {
        var method = givenSharedStaticMethod(
          function fn(cb) {
            cb(new Error('test error'));
          },
          {
            http: { status: 201, errorStatus: 508 }
          }
        );
        json(method.url)
          .expect(508, done);
      });
<<<<<<< HEAD
=======
      it('returns a custom error status code (using the err object)', function(done) {
        var method = givenSharedStaticMethod(
          function fn(cb) {
            var err = new Error('test error');
            err.status = 555;
            cb(err);
          },
          {
            http: { status: 201, errorStatus: 508 }
          }
        );
        json(method.url)
          .expect(555, done);
      });
>>>>>>> e5d71a78
      it('returns a custom status code from a callback arg', function(done) {
        var exampleStatus = 222;
        var method = givenSharedStaticMethod(
          function fn(status, cb) {
            cb(null, status);
          },
          {
            accepts: { arg: 'status', type: 'number' },
            returns: {
              arg: 'status',
              http: { target: 'status' }
            }
          }
        );
        json(method.url + '?status=' + exampleStatus)
          .expect(exampleStatus, done);
      });
    });
<<<<<<< HEAD

    it('returns 404 for unknown method of a shared class', function(done) {
      var classUrl = givenSharedStaticMethod().classUrl;

      json(classUrl + '/unknown-method')
        .expect(404, done);
    });

    it('returns 404 with standard JSON body for uknown URL', function(done) {
      json('/unknown-url')
        .expect(404)
        .end(expectErrorResponseContaining({status: 404}, done));
=======

    it('returns 404 for unknown method of a shared class', function(done) {
      var classUrl = givenSharedStaticMethod().classUrl;

      json(classUrl + '/unknown-method')
        .expect(404, done);
    });

    it('returns 404 with standard JSON body for uknown URL', function(done) {
      json('/unknown-url')
        .expect(404)
        .end(expectErrorResponseContaining({status: 404}, done));
    });
  });

  describe('result args as headers', function() {
    it('sets the header using the callback arg', function(done) {
      var val = 'foobar';
      var method = givenSharedStaticMethod(
        function fn(input, cb) {
          cb(null, input);
        },
        {
          accepts: {arg: 'input', type: 'string'},
          returns: {arg: 'output', type: 'string', http: { target: 'header' } }
        }
      );
      json(method.url + '?input=' + val)
        .expect('output', val)
        .expect(200, done);
    });
    it('sets the custom header using the callback arg', function(done) {
      var val = 'foobar';
      var method = givenSharedStaticMethod(
        function fn(input, cb) {
          cb(null, input);
        },
        {
          accepts: {arg: 'input', type: 'string'},
          returns: {arg: 'output', type: 'string', http: {
              target: 'header',
              header: 'X-Custom-Header'
            }
          }
        }
      );
      json(method.url + '?input=' + val)
        .expect('X-Custom-Header', val)
        .expect(200, done);
>>>>>>> e5d71a78
    });
  });

  it('returns correct error response body', function(done) {
    function TestError() {
      Error.captureStackTrace(this, TestError);
      this.name = 'TestError';
      this.message = 'a test error';
      this.status = 444;
      this.aCustomProperty = 'a-custom-value';
    }
    inherits(TestError, Error);

    var method = givenSharedStaticMethod(function(cb) { cb(new TestError()); });

    json(method.url)
      .expect(444)
      .end(function(err, result) {
        if (err) done(err);
        expect(result.body).to.have.keys(['error']);
        var expected = {
          name: 'TestError',
          status: 444,
          message: 'a test error',
          aCustomProperty: 'a-custom-value'
        };
        for (var prop in expected) {
          expect(result.body.error[prop], prop).to.equal(expected[prop]);
        }
        expect(result.body.error.stack, 'stack').to.contain(__filename);
        done();
      });
  });

  it('coerces array values passed to a string argument', function(done) {
    var method = givenSharedStaticMethod(
      function(arg, cb) { cb(null, arg); },
      {
        accepts: { arg: 'arg', type: 'string' },
        returns: { arg: 'arg', type: 'string' }
      });

    request(app).get(method.url + '?arg=1&arg=2')
      .expect(200)
      .end(function(err, res) {
        if (err) return done(err);
        expect(res.body.arg).to.eql('1,2');
        done();
      });
  });

  it('rejects multi-item array passed to a number argument', function(done) {
    var method = givenSharedStaticMethod(
      function(arg, cb) { cb(); },
      { accepts: { arg: 'arg', type: 'number' }});

    request(app).get(method.url + '?arg=1&arg=2')
      .expect(400)
      .end(done);
  });

  it('supports "Object" type string', function(done) {
    var method = givenSharedStaticMethod(
      function(arg, cb) { cb(); },
      { accepts: { arg: 'arg', type: 'Object' }});

    request(app)
      .get(method.url + '?arg={"x":1}')
      .expect(204)
      .end(done);
  });

  it('supports custom type string', function(done) {
    var method = givenSharedStaticMethod(
      function(arg, cb) { cb(); },
      { accepts: { arg: 'arg', type: 'Model' } });

    request(app)
      .get(method.url + '?arg={"x":1}')
      .expect(204)
      .end(done);
  });

  describe('client', function() {

    describe('call of constructor method', function() {
      it('should work', function(done) {
        var method = givenSharedStaticMethod(
          function greet(msg, cb) {
            cb(null, msg);
          },
          {
            accepts: { arg: 'person', type: 'string' },
            returns: { arg: 'msg', type: 'string' }
          }
        );

        var msg = 'hello';
        objects.invoke(method.name, [msg], function(err, resMsg) {
          if (err) return done(err);
          assert.equal(resMsg, msg);
          done();
        });
      });

      it('should allow arguments in the path', function(done) {
        var method = givenSharedStaticMethod(
          function bar(a, b, cb) {
            cb(null, a + b);
          },
          {
            accepts: [
              { arg: 'b', type: 'number' },
              { arg: 'a', type: 'number', http: {source: 'path' } }
            ],
            returns: { arg: 'n', type: 'number' },
            http: { path: '/:a' }
          }
        );

        objects.invoke(method.name, [1, 2], function(err, n) {
          if (err) return done(err);
          assert.equal(n, 3);
          done();
        });
      });

      it('should allow arguments in the query', function(done) {
        var method = givenSharedStaticMethod(
          function bar(a, b, cb) {
            cb(null, a + b);
          },
          {
            accepts: [
              { arg: 'b', type: 'number' },
              { arg: 'a', type: 'number', http: {source: 'query' } }
            ],
            returns: { arg: 'n', type: 'number' },
            http: { path: '/' }
          }
        );

        objects.invoke(method.name, [1, 2], function(err, n) {
          if (err) return done(err);
          assert.equal(n, 3);
          done();
        });
      });

      it('should pass undefined if the argument is not supplied', function(done) {
        var called = false;
        var method = givenSharedStaticMethod(
          function bar(a, cb) {
            called = true;
            assert(a === undefined, 'a should be undefined');
            cb();
          },
          {
            accepts: [
              { arg: 'b', type: 'number' }
            ]
          }
        );

        objects.invoke(method.name, [], function(err) {
          if (err) return done(err);
          assert(called);
          done();
        });
      });

      it('should allow arguments in the body', function(done) {
        var method = givenSharedStaticMethod(
          function bar(a, cb) {
            cb(null, a);
          },
          {
            accepts: [
              { arg: 'a', type: 'object', http: {source: 'body' }  }
            ],
            returns: { arg: 'data', type: 'object', root: true },
            http: { path: '/' }
          }
        );

        var obj = {
          foo: 'bar'
        };

        objects.invoke(method.name, [obj], function(err, data) {
          if (err) return done(err);
          expect(obj).to.deep.equal(data);
          done();
        });
      });

      it('should allow arguments in the body with date', function(done) {
        var method = givenSharedStaticMethod(
          function bar(a, cb) {
            cb(null, a);
          },
          {
            accepts: [
              { arg: 'a', type: 'object', http: {source: 'body' }  }
            ],
            returns: { arg: 'data', type: 'object', root: true },
            http: { path: '/' }
          }
        );

        var data = {date: {$type: 'date', $data: new Date()}};
        objects.invoke(method.name, [data], function(err, resData) {
          if (err) return done(err);
          expect(resData).to.deep.equal({date: data.date.$data.toISOString()});
          done();
        });
      });

      it('should allow arguments in the form', function(done) {
        var method = givenSharedStaticMethod(
          function bar(a, b, cb) {
            cb(null, a + b);
          },
          {
            accepts: [
              { arg: 'b', type: 'number', http: {source: 'form' }  },
              { arg: 'a', type: 'number', http: {source: 'form' } }
            ],
            returns: { arg: 'n', type: 'number' },
            http: { path: '/' }
          }
        );

        objects.invoke(method.name, [1, 2], function(err, n) {
          if (err) return done(err);
          assert.equal(n, 3);
          done();
        });
      });

      it('should respond with correct args if returns has multiple args', function(done) {
        var method = givenSharedStaticMethod(
          function(a, b, cb) {
            cb(null, a, b);
          },
          {
            accepts: [
              { arg: 'a', type: 'number' },
              { arg: 'b', type: 'number' }
            ],
            returns: [
              { arg: 'a', type: 'number' },
              { arg: 'b', type: 'number' }
            ]
          }
        );

        objects.invoke(method.name, [1, 2], function(err, a, b) {
          if (err) return done(err);
          assert.equal(a, 1);
          assert.equal(b, 2);
          done();
        });
      });

      describe('uncaught errors', function() {
        it('should return 500 if an error object is thrown', function(done) {
          var errMsg = 'an error';
          var method = givenSharedStaticMethod(
            function(a, b, cb) {
              throw new Error(errMsg);
            }
          );

          objects.invoke(method.name, function(err) {
            assert(err instanceof Error);
            assert.equal(err.message, errMsg);
            done();
          });
        });
      });
    });

    describe('call of prototype method', function() {
      it('should work', function(done) {
        var method = givenSharedPrototypeMethod(
          function greet(msg, cb) {
            cb(null, this.id + ':' + msg);
          },
          {
            accepts: { arg: 'person', type: 'string' },
            returns: { arg: 'msg', type: 'string' }
          }
        );

        var msg = 'hello';
        objects.invoke(method.name, ['anId'], [msg], function(err, resMsg) {
          if (err) return done(err);
          assert.equal(resMsg, 'anId:' + msg);
          done();
        });
      });

      it('should allow arguments in the path', function(done) {
        var method = givenSharedPrototypeMethod(
          function bar(a, b, cb) {
            cb(null, Number(this.id) + a + b);
          },
          {
            accepts: [
              { arg: 'b', type: 'number' },
              { arg: 'a', type: 'number', http: {source: 'path' } }
            ],
            returns: { arg: 'n', type: 'number' },
            http: { path: '/:a' }
          }
        );

        objects.invoke(method.name, [39], [1, 2], function(err, n) {
          if (err) return done(err);
          assert.equal(n, 42);
          done();
        });
      });

      it('should allow arguments in the query', function(done) {
        var method = givenSharedPrototypeMethod(
          function bar(a, b, cb) {
            cb(null, Number(this.id) + a + b);
          },
          {
            accepts: [
              { arg: 'b', type: 'number' },
              { arg: 'a', type: 'number', http: {source: 'query' } }
            ],
            returns: { arg: 'n', type: 'number' },
            http: { path: '/' }
          }
        );

        objects.invoke(method.name, [39], [1, 2], function(err, n) {
          if (err) return done(err);
          assert.equal(n, 42);
          done();
        });
      });

      it('should pass undefined if the argument is not supplied', function(done) {
        var called = false;
        var method = givenSharedPrototypeMethod(
          function bar(a, cb) {
            called = true;
            assert(a === undefined, 'a should be undefined');
            cb();
          },
          {
            accepts: [
              { arg: 'b', type: 'number' }
            ]
          }
        );

        objects.invoke(method.name, [39], [], function(err) {
          if (err) return done(err);
          assert(called);
          done();
        });
      });

      it('should allow arguments in the body', function(done) {
        var method = givenSharedPrototypeMethod(
          function bar(a, cb) {
            cb(null, a);
          },
          {
            accepts: [
              { arg: 'a', type: 'object', http: {source: 'body' }  }
            ],
            returns: { arg: 'data', type: 'object', root: true },
            http: { path: '/' }
          }
        );

        var obj = {
          foo: 'bar'
        };

        objects.invoke(method.name, [39], [obj], function(err, data) {
          if (err) return done(err);
          expect(obj).to.deep.equal(data);
          done();
        });
      });

      it('should allow arguments in the body with date', function(done) {
        var method = givenSharedPrototypeMethod(
          function bar(a, cb) {
            cb(null, a);
          },
          {
            accepts: [
              { arg: 'a', type: 'object', http: {source: 'body' }  }
            ],
            returns: { arg: 'data', type: 'object', root: true },
            http: { path: '/' }
          }
        );

        var data = {date: {$type: 'date', $data: new Date()}};
        objects.invoke(method.name, [39], [data], function(err, resData) {
          if (err) return done(err);
          expect(resData).to.deep.equal({date: data.date.$data.toISOString()});
          done();
        });
      });

      it('should allow arguments in the form', function(done) {
        var method = givenSharedPrototypeMethod(
          function bar(a, b, cb) {
            cb(null, Number(this.id) + a + b);
          },
          {
            accepts: [
              { arg: 'b', type: 'number', http: {source: 'form' }  },
              { arg: 'a', type: 'number', http: {source: 'form' } }
            ],
            returns: { arg: 'n', type: 'number' },
            http: { path: '/' }
          }
        );

        objects.invoke(method.name, [39], [1, 2], function(err, n) {
          if (err) return done(err);
          assert.equal(n, 42);
          done();
        });
      });

      it('should respond with correct args if returns has multiple args', function(done) {
        var method = givenSharedPrototypeMethod(
          function(a, b, cb) {
            cb(null, this.id, a, b);
          },
          {
            accepts: [
              { arg: 'a', type: 'number' },
              { arg: 'b', type: 'number' }
            ],
            returns: [
              { arg: 'id', type: 'string' },
              { arg: 'a', type: 'number' },
              { arg: 'b', type: 'number' }
            ]
          }
        );

        objects.invoke(method.name, ['39'], [1, 2], function(err, id, a, b) {
          if (err) return done(err);
          assert.equal(id, '39');
          assert.equal(a, 1);
          assert.equal(b, 2);
          done();
        });
      });

      describe('uncaught errors', function() {
        it('should return 500 if an error object is thrown', function(done) {
          var errMsg = 'an error';
          var method = givenSharedPrototypeMethod(
            function(a, b, cb) {
              throw new Error(errMsg);
            }
          );

          objects.invoke(method.name, ['39'], function(err) {
            assert(err instanceof Error);
            assert.equal(err.message, errMsg);
            done();
          });
        });
      });
    });
  });

  function givenSharedStaticMethod(fn, config) {
    if (typeof fn === 'object' && config === undefined) {
      config = fn;
      fn = null;
    }
    fn = fn || function(cb) { cb(); };

    remotes.testClass = { testMethod: fn };
    config = extend({ shared: true }, config);
    extend(remotes.testClass.testMethod, config);
    return {
      name: 'testClass.testMethod',
      url: '/testClass/testMethod',
      classUrl: '/testClass'
    };
  }

  function givenSharedPrototypeMethod(fn, config) {
    if (typeof fn === 'object' && config === undefined) {
      config = fn;
      fn = undefined;
    }

    fn = fn || function(cb) { cb(); };
    remotes.testClass = factory.createSharedClass();
    remotes.testClass.prototype.testMethod = fn;
    config = extend({ shared: true }, config);
    extend(remotes.testClass.prototype.testMethod, config);
    return {
      name: 'testClass.prototype.testMethod',
      getClassUrlForId: function(id) {
        return '/testClass/' + id;
      },
      getUrlForId: function(id) {
        return this.getClassUrlForId(id) + '/testMethod';
      },
      url: '/testClass/an-id/testMethod',
      ctor: remotes.testClass
    };
  }

  function expectErrorResponseContaining(keyValues, excludedKeyValues, done) {
    if (done === undefined && typeof excludedKeyValues === 'function') {
      done = excludedKeyValues;
      excludedKeyValues = {};
    }
    return function(err, resp) {
      if (err) return done(err);
      for (var prop in keyValues) {
        expect(resp.body.error).to.have.property(prop, keyValues[prop]);
      }
      for (var i = 0, n = excludedKeyValues.length; i < n; i++) {
        expect(resp.body.error).to.not.have.property(excludedKeyValues[i]);
      }
      done();
    };
  }

  it('should skip the super class and only expose user defined remote methods',
    function(done) {

      function base() {
      }

      function foo() {
      }

      foo.bar = function() {
      };

      foo.bar.shared = true;

      inherits(foo, base);
      base.shared = true;
      foo.shared = true;

      foo.sharedCtor = function() {};

      remotes.foo = foo;

      var methodNames = [];
      var methods = objects.methods();

      for (var i = 0; i < methods.length; i++) {
        methodNames.push(methods[i].stringName);
      }

      expect(methodNames).not.to.contain('super_');
      expect(methodNames).to.contain('foo.bar');
      expect(methodNames.length).to.equal(1);
      done();
    });

  describe('afterError hook', function() {
    it('should be called when the method fails', function(done) {
      var method = givenSharedStaticMethod(function(cb) {
        cb(TEST_ERROR);
      });

      verifyErrorHookIsCalled(method, TEST_ERROR, done);
    });

    it('should be called when a "before" hook fails', function(done) {
      var method = givenSharedStaticMethod();

      objects.before(method.name, function(ctx, next) {
        next(TEST_ERROR);
      });

      verifyErrorHookIsCalled(method, TEST_ERROR, done);
    });

    it('should be called when an "after" hook fails', function(done) {
      var method = givenSharedStaticMethod();

      objects.after(method.name, function(ctx, next) {
        next(TEST_ERROR);
      });

      verifyErrorHookIsCalled(method, TEST_ERROR, done);
    });

    it('can replace the error object', function(done) {
      var method = givenSharedStaticMethod(function(cb) {
        cb(new Error(
          'error from the method, should have been shadowed by the hook'));
      });
      objects.afterError(method.name, function(ctx, next) {
        next(new Error('error from the hook'));
      });

      json(method.url)
        .expect(500)
        .end(function(err, res) {
          if (err) return done(err);
          expect(res.body.error.message).to.equal('error from the hook');
          done();
        });
    });

    function verifyErrorHookIsCalled(method, expectedError, done) {
      var hookContext = 'hook not called';

      objects.afterError(method.name, function(ctx, next) {
        if (Array.isArray(hookContext)) {
          hookContext.push(ctx);
        } else if (typeof hookContext === 'object') {
          hookContext = [hookContext, ctx];
        } else {
          hookContext = ctx;
        }
        ctx.error.hookData = true;
        next();
      });

      json(method.url)
        .expect(500)
        .end(function(err, res) {
          if (err) return done(err);
          expect(res.body.error).to.have.property('hookData', true);
          expect(hookContext).to.have.property('error', expectedError);
          done();
        });
    }
  });
});<|MERGE_RESOLUTION|>--- conflicted
+++ resolved
@@ -1779,8 +1779,6 @@
         json(method.url)
           .expect(508, done);
       });
-<<<<<<< HEAD
-=======
       it('returns a custom error status code (using the err object)', function(done) {
         var method = givenSharedStaticMethod(
           function fn(cb) {
@@ -1795,7 +1793,6 @@
         json(method.url)
           .expect(555, done);
       });
->>>>>>> e5d71a78
       it('returns a custom status code from a callback arg', function(done) {
         var exampleStatus = 222;
         var method = givenSharedStaticMethod(
@@ -1814,21 +1811,6 @@
           .expect(exampleStatus, done);
       });
     });
-<<<<<<< HEAD
-
-    it('returns 404 for unknown method of a shared class', function(done) {
-      var classUrl = givenSharedStaticMethod().classUrl;
-
-      json(classUrl + '/unknown-method')
-        .expect(404, done);
-    });
-
-    it('returns 404 with standard JSON body for uknown URL', function(done) {
-      json('/unknown-url')
-        .expect(404)
-        .end(expectErrorResponseContaining({status: 404}, done));
-=======
-
     it('returns 404 for unknown method of a shared class', function(done) {
       var classUrl = givenSharedStaticMethod().classUrl;
 
@@ -1877,7 +1859,6 @@
       json(method.url + '?input=' + val)
         .expect('X-Custom-Header', val)
         .expect(200, done);
->>>>>>> e5d71a78
     });
   });
 
