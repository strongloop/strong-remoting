{
  "name": "strong-remoting",
  "description": "StrongLoop Remoting Module",
  "keywords": [
    "StrongLoop",
    "LoopBack",
    "Remoting",
    "REST"
  ],
<<<<<<< HEAD
  "version": "1.5.3",
=======
  "version": "2.0.3",
>>>>>>> 9ed1b73d
  "scripts": {
    "test": "mocha"
  },
  "dependencies": {
    "express": "4.x",
    "body-parser": "~1.4.3",
    "debug": "~1.0.4",
    "eventemitter2": "~0.4.14",
    "cors": "~2.4.1",
    "jayson": "~1.1.1",
    "async": "~0.9.0",
    "traverse": "~0.6.6",
    "request": "~2.37.0",
<<<<<<< HEAD
    "browser-request": "~0.3.1",
    "qs": "~0.6.6",
    "js2xmlparser": "~0.1.3"
=======
    "browser-request": "~0.3.2",
    "qs": "~0.6.6"
>>>>>>> 9ed1b73d
  },
  "devDependencies": {
    "supertest": "~0.13.0",
    "mocha": "~1.20.1",
    "socket.io": "~1.0.6",
    "chai": "~1.9.1",
    "grunt": "~0.4.5",
    "grunt-contrib-uglify": "~0.5.0",
    "grunt-contrib-jshint": "~0.10.0",
    "browserify": "~4.2.1",
    "grunt-browserify": "~2.1.3",
    "grunt-contrib-watch": "~0.6.1",
    "karma-script-launcher": "~0.1.0",
    "karma-chrome-launcher": "~0.1.4",
    "karma-firefox-launcher": "~0.1.3",
    "karma-html2js-preprocessor": "~0.1.0",
    "karma-jasmine": "~0.1.5",
    "karma-coffee-preprocessor": "~0.2.1",
    "requirejs": "~2.1.14",
    "karma-requirejs": "~0.2.2",
    "karma-phantomjs-launcher": "~0.1.4",
    "karma": "~0.12.17",
    "grunt-karma": "~0.8.3",
    "karma-browserify": "0.2.1",
    "karma-mocha": "~0.1.4"
  },
  "repository": {
    "type": "git",
    "url": "https://github.com/strongloop/strong-remoting"
  },
  "browser": {
    "express": false,
    "body-parser": false,
    "request": "browser-request"
  },
  "license": {
    "name": "Dual MIT/StrongLoop",
    "url": "https://github.com/strongloop/strong-remoting/blob/master/LICENSE"
  }
}<|MERGE_RESOLUTION|>--- conflicted
+++ resolved
@@ -7,11 +7,7 @@
     "Remoting",
     "REST"
   ],
-<<<<<<< HEAD
-  "version": "1.5.3",
-=======
   "version": "2.0.3",
->>>>>>> 9ed1b73d
   "scripts": {
     "test": "mocha"
   },
@@ -25,14 +21,9 @@
     "async": "~0.9.0",
     "traverse": "~0.6.6",
     "request": "~2.37.0",
-<<<<<<< HEAD
-    "browser-request": "~0.3.1",
+    "browser-request": "~0.3.2",
     "qs": "~0.6.6",
     "js2xmlparser": "~0.1.3"
-=======
-    "browser-request": "~0.3.2",
-    "qs": "~0.6.6"
->>>>>>> 9ed1b73d
   },
   "devDependencies": {
     "supertest": "~0.13.0",
