--- conflicted
+++ resolved
@@ -52,16 +52,12 @@
     "type": "git",
     "url": "https://github.com/strongloop/strong-remoting"
   },
-<<<<<<< HEAD
   "browser": {
     "express": false,
     "request": "browser-request"
   },
-  "license": "MIT"
-=======
   "license": {
     "name": "Dual MIT/StrongLoop",
     "url": "https://github.com/strongloop/strong-remoting/blob/master/LICENSE"
   }
->>>>>>> 4f726f0b
 }