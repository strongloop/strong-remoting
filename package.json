--- conflicted
+++ resolved
@@ -7,56 +7,33 @@
     "Remoting",
     "REST"
   ],
-<<<<<<< HEAD
-  "version": "2.0.0-beta4",
-=======
-  "version": "1.5.1",
->>>>>>> 8bebe0bb
+  "version": "2.0.0-beta5",
   "scripts": {
     "test": "mocha"
   },
   "dependencies": {
-<<<<<<< HEAD
     "express": "4.x",
-    "body-parser": "~1.2.2",
-    "debug": "~0.8.1",
-    "eventemitter2": "~0.4.13",
-    "cors": "~2.3.1",
-=======
-    "debug": "~1.0.3",
-    "express": "3.x",
+    "body-parser": "~1.4.3",
+    "debug": "~1.0.4",
     "eventemitter2": "~0.4.14",
     "cors": "~2.4.1",
->>>>>>> 8bebe0bb
     "jayson": "~1.1.1",
     "async": "~0.9.0",
     "traverse": "~0.6.6",
     "request": "~2.37.0",
-    "browser-request": "~0.3.1",
+    "browser-request": "~0.3.2",
     "qs": "~0.6.6"
   },
   "devDependencies": {
-<<<<<<< HEAD
-    "mocha": "~1.18.0",
     "supertest": "~0.13.0",
-    "socket.io": "~1.0.2",
-=======
     "mocha": "~1.20.1",
-    "supertest": "~0.13.0",
     "socket.io": "~1.0.6",
-    "socket.io": "~1.0.6",
->>>>>>> 8bebe0bb
     "chai": "~1.9.1",
     "grunt": "~0.4.5",
     "grunt-contrib-uglify": "~0.5.0",
     "grunt-contrib-jshint": "~0.10.0",
-<<<<<<< HEAD
-    "browserify": "~4.1.6",
-    "grunt-browserify": "~2.1.0",
-=======
-    "browserify": "~4.2.0",
+    "browserify": "~4.2.1",
     "grunt-browserify": "~2.1.3",
->>>>>>> 8bebe0bb
     "grunt-contrib-watch": "~0.6.1",
     "karma-script-launcher": "~0.1.0",
     "karma-chrome-launcher": "~0.1.4",
@@ -64,21 +41,13 @@
     "karma-html2js-preprocessor": "~0.1.0",
     "karma-jasmine": "~0.1.5",
     "karma-coffee-preprocessor": "~0.2.1",
-<<<<<<< HEAD
-    "requirejs": "~2.1.13",
-=======
     "requirejs": "~2.1.14",
->>>>>>> 8bebe0bb
     "karma-requirejs": "~0.2.2",
     "karma-phantomjs-launcher": "~0.1.4",
     "karma": "~0.12.17",
     "grunt-karma": "~0.8.3",
     "karma-browserify": "0.2.1",
-<<<<<<< HEAD
-    "karma-mocha": "~0.1.3"
-=======
     "karma-mocha": "~0.1.4"
->>>>>>> 8bebe0bb
   },
   "repository": {
     "type": "git",
