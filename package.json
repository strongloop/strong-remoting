--- conflicted
+++ resolved
@@ -22,13 +22,9 @@
     "traverse": "~0.6.6",
     "request": "~2.42.0",
     "browser-request": "~0.3.2",
-<<<<<<< HEAD
-    "qs": "~0.6.6",
+    "qs": "~2.2.3",
+    "inflection": "~1.4.2",
     "js2xmlparser": "~0.1.4"
-=======
-    "qs": "~2.2.3",
-    "inflection": "~1.4.2"
->>>>>>> 28238813
   },
   "devDependencies": {
     "supertest": "~0.13.0",
