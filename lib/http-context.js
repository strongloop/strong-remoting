/*!
 * Expose `HttpContext`.
 */

module.exports = HttpContext;

/*!
 * Module dependencies.
 */

var EventEmitter = require('events').EventEmitter
  , debug = require('debug')('strong-remoting:http-context')
  , util = require('util')
  , inherits = util.inherits
  , assert = require('assert')
  , Dynamic = require('./dynamic')
  , js2xmlparser = require('js2xmlparser')
  , DEFAULT_SUPPORTED_TYPES = [
    'application/json', 'application/javascript', 'application/xml',
    'text/javascript', 'text/xml',
    'json', 'xml',
    '*/*'
  ];

/**
 * Create a new `HttpContext` with the given `options`.
 *
 * @param {Object} options
 * @return {HttpContext}
 * @class
 */

function HttpContext(req, res, method, options) {
  this.req = req;
  this.res = res;
  this.method = method;
  this.args = this.buildArgs(method);
  this.methodString = method.stringName;
  this.options = options || {};
  this.supportedTypes = this.options.supportedTypes || DEFAULT_SUPPORTED_TYPES;
}

/**
 * Inherit from `EventEmitter`.
 */

inherits(HttpContext, EventEmitter);

/**
 * Build args object from the http context's `req` and `res`.
 */

HttpContext.prototype.buildArgs = function (method) {
  var args = {};
  var ctx = this;
  var accepts = method.accepts;
  var returns = method.returns;
  var errors = method.errors;

  // build arguments from req and method options
  accepts.forEach(function (o) {
    var httpFormat = o.http;
    var name = o.name || o.arg;
    var val;

    if(httpFormat) {
      switch(typeof httpFormat) {
        case 'function':
          // the options have defined a formatter
          val = httpFormat(this);
        break;
        case 'object':
          switch(httpFormat.source) {
            case 'body':
              val = this.req.body;
            break;
            case 'form':
              // From the form (body)
              val = this.req.body && this.req.body[name];
              break;
            case 'query':
              // From the query string
              val = this.req.query[name];
              break;
            case 'path':
              // From the url path
              val = this.req.params[name];
            break;
            case 'header':
              val = this.req.get(name);
              break;
            case 'req':
              // Direct access to http req
              val = this.req;
            break;
            case 'res':
              // Direct access to http res
              val = this.res;
              break;
            case 'context':
              // Direct access to http context
              val = this;
              break;
          }
        break;
      }
    } else {
      val = this.getArgByName(name, o);
    }

    // cast booleans and numbers
    var dynamic;
    var otype = (typeof o.type === 'string') && o.type.toLowerCase();

    if(Dynamic.canConvert(otype)) {
      dynamic = new Dynamic(val, ctx);
      val = dynamic.to(otype);
    }

    // set the argument value
    args[o.arg] = val;
  }.bind(this));

  return args;
}

/**
 * Get an arg by name using the given options.
 *
 * @param {String} name
 * @param {Object} options **optional**
 */

HttpContext.prototype.getArgByName = function (name, options) {
  var req = this.req;
  var args = req.param('args');

  if(args) {
    args = JSON.parse(args);
  }

  if(typeof args !== 'object' || !args) {
    args = {};
  }

  var arg = (args && args[name]) || this.req.param(name) || this.req.get(name);
  // search these in order by name
  // req.params
  // req.body
  // req.query
  // req.header


  // coerce simple types in objects
  if(typeof arg === 'object') {
    arg = coerceAll(arg);
  }

  return arg;
}

/*!
 * Integer test regexp.
 */

var isint = /^[0-9]+$/;

/*!
 * Float test regexp.
 */

var isfloat = /^([0-9]+)?\.[0-9]+$/;

function coerce(str) {
  if(typeof str != 'string') return str;
  if ('null' == str) return null;
  if ('true' == str) return true;
  if ('false' == str) return false;
  if (isfloat.test(str)) return parseFloat(str, 10);
  if (isint.test(str)) return parseInt(str, 10);
  return str;
}

// coerce every string in the given object / array
function coerceAll(obj) {
  var type = Array.isArray(obj) ? 'array' : typeof obj;

  switch(type) {
    case 'string':
        return coerce(obj);
    break;
    case 'object':
        if(obj) {
          Object.keys(obj).forEach(function (key) {
            obj[key] = coerceAll(obj[key]);
          });
        }
    break;
    case 'array':
      obj.map(function (o) {
        return coerceAll(o);
      });
    break;
  }

  return obj;
}

/**
 * Invoke the given shared method using the provided scope against the current context.
 */

HttpContext.prototype.invoke = function (scope, method, fn, isCtor) {
  var args = this.args;
  if(isCtor) {
    try {
      args = this.buildArgs(method);
    } catch(err) {
      // JSON.parse() might throw
      return fn(err);
    }
  }
  var http = method.http;
  var pipe = http && http.pipe;
  var pipeDest = pipe && pipe.dest;
  var pipeSrc = pipe && pipe.source;

  if(pipeDest) {
    // only support response for now
    switch(pipeDest) {
      case 'res':
          // Probably not correct...but passes my test.
          this.res.header('Content-Type', 'application/json');
          this.res.header('Transfer-Encoding', 'chunked');

          var stream = method.invoke(scope, args, fn);
          stream.pipe(this.res);
        break;
      default:
          fn(new Error('unsupported pipe destination'));
        break;
    }
  } else if(pipeSrc) {
    // only support request for now
    switch(pipeDest) {
      case 'req':
          this.req.pipe(method.invoke(scope, args, fn));
        break;
      default:
          fn(new Error('unsupported pipe source'));
        break;
    }
  } else {
    // simple invoke
    method.invoke(scope, args, fn);
  }
}

function toJSON(input) {
  if (!input) {
    return input;
  }
  if (typeof input.toJSON === 'function') {
    return input.toJSON();
  } else if (Array.isArray(input)) {
    return input.map(toJSON);
  } else {
    return input;
  }
}

function toXML(input) {
  var xml;
  if (input && typeof input.toXML === 'function') {
    xml = input.toXML();
  } else {
    if (input) {
      // Trigger toJSON() conversions
      input = toJSON(input);
    }
    if (Array.isArray(input)) {
      input = { result: input };
    }
    xml = js2xmlparser('response', input, {
      prettyPrinting: {
        indentString: '  '
      },
      convertMap: {
        '[object Date]': function(date) {
          return date.toISOString();
        }
      }
    });
  }
  return xml;
}
/**
 * Finish the request and send the correct response.
 */

HttpContext.prototype.done = function () {
  // send the result back as
  // the requested content type
  var data = this.result;
  var res = this.res;
<<<<<<< HEAD
  var accepts = this.req.accepts(this.supportedTypes);
=======
  var accepts = this.req.accepts(SUPPORTED_TYPES);

  if (this.req.query._format) {
    accepts = this.req.query._format.toLowerCase();
  }
>>>>>>> 66c9c942
  var dataExists = typeof data !== 'undefined';

  if(dataExists) {
    switch(accepts) {
      case '*/*':
      case 'application/json':
      case 'json':
        res.json(data);
        break;
      case 'application/javascript':
      case 'text/javascript':
        res.jsonp(data);
        break;
      case 'application/xml':
      case 'text/xml':
      case 'xml':
        if (accepts === 'application/xml') {
          res.header('Content-Type', 'application/xml');
        } else {
          res.header('Content-Type', 'text/xml');
        }
        if (data === null) {
          res.header('Content-Length', '7');
          res.end('<null/>');
        } else {
          try {
            var xml = toXML(data);
            res.send(xml);
          } catch(e) {
            res.send(500, e + '\n' + data);
          }
        }
      break;
      default:
        // not acceptable
        res.send(406);
      break;
    }
  } else {
    res.get('Content-Type') || res.header('Content-Type', 'application/json');
    res.statusCode = 204;
    res.end();
  }
}<|MERGE_RESOLUTION|>--- conflicted
+++ resolved
@@ -303,15 +303,11 @@
   // the requested content type
   var data = this.result;
   var res = this.res;
-<<<<<<< HEAD
   var accepts = this.req.accepts(this.supportedTypes);
-=======
-  var accepts = this.req.accepts(SUPPORTED_TYPES);
 
   if (this.req.query._format) {
     accepts = this.req.query._format.toLowerCase();
   }
->>>>>>> 66c9c942
   var dataExists = typeof data !== 'undefined';
 
   if(dataExists) {
