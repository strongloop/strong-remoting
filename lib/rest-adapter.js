/*!
 * Expose `RestAdapter`.
 */

module.exports = RestAdapter;

RestAdapter.RestClass = RestClass;
RestAdapter.RestMethod = RestMethod;

/*!
 * Module dependencies.
 */

var EventEmitter = require('events').EventEmitter;
var debug = require('debug')('strong-remoting:rest-adapter');
var util = require('util');
var inherits = util.inherits;
var assert = require('assert');
var express = require('express');
var bodyParser = require('body-parser');
var cors = require('cors');
var async = require('async');
var HttpInvocation = require('./http-invocation');
var HttpContext = require('./http-context');

var json = bodyParser.json;
var urlencoded = bodyParser.urlencoded;
/**
 * Create a new `RestAdapter` with the given `options`.
 *
 * @param {Object} [options] REST options, default to `remotes.options.rest`.
 * @return {RestAdapter}
 */

function RestAdapter(remotes, options) {
  EventEmitter.call(this);

  this.remotes = remotes;
  this.Context = HttpContext;
  this.options = options || (remotes.options || {}).rest;
}

/**
 * Inherit from `EventEmitter`.
 */

inherits(RestAdapter, EventEmitter);

/*!
 * Simplified APIs
 */

RestAdapter.create =
RestAdapter.createRestAdapter = function(remotes) {
  // add simplified construction / sugar here
  return new RestAdapter(remotes);
};

/**
 * Get the path for the given method.
 */

RestAdapter.prototype.getRoutes = getRoutes;
function getRoutes(obj) {
  var routes = obj.http;

  if (routes && !Array.isArray(routes)) {
    routes = [routes];
  }

  // overidden
  if (routes) {
    // patch missing verbs / routes
    routes.forEach(function(r) {
      r.verb = String(r.verb || 'all').toLowerCase();
      r.path = r.path || ('/' + obj.name);
    });
  } else {
    if (obj.name === 'sharedCtor') {
      routes = [{
        verb: 'all',
        path: '/prototype'
      }];
    } else {
      // build default route
      routes = [{
        verb: 'all',
        path: obj.name ? ('/' + obj.name) : ''
      }];
    }
  }

  return routes;
}

RestAdapter.prototype.connect = function(url) {
  this.connection = url;
};

RestAdapter.prototype.invoke = function(method, ctorArgs, args, callback) {
  assert(this.connection,
    'Cannot invoke method without a connection. See RemoteObjects#connect().');
  assert(typeof method === 'string', 'method is required when calling invoke()');

  var lastArg = arguments[arguments.length - 1];
  callback = typeof lastArg === 'function' ? lastArg : undefined;

  ctorArgs = Array.isArray(ctorArgs) ? ctorArgs : [];
  if (!Array.isArray(args)) {
    args = ctorArgs;
    ctorArgs = [];
  }

  var remotes = this.remotes;
  var restMethod = this.getRestMethodByName(method);
  var invocation = new HttpInvocation(
    restMethod, ctorArgs, args, this.connection, remotes.auth
  );
  var ctx = { req: invocation.createRequest() };
  var scope = remotes.getScope(ctx, restMethod);
  remotes.execHooks('before', restMethod, scope, ctx, function(err) {
    if (err) { return callback(err); }
    invocation.invoke(function(err) {
      if (err) { return callback(err); }
      var args = Array.prototype.slice.call(arguments);

      ctx.result = args.slice(1);
      ctx.res = invocation.getResponse();
      remotes.execHooks('after', restMethod, scope, ctx, function(err) {
        if (err) { return callback(err); }

        callback.apply(invocation, args);
      });
    });
  });
};

RestAdapter.prototype.getRestMethodByName = function(name) {
  var classes = this.getClasses();
  for (var i = 0; i < classes.length; i++) {
    var restClass = classes[i];
    for (var j = 0; j < restClass.methods.length; j++) {
      var restMethod = restClass.methods[j];
      if (restMethod.fullName === name) {
        return restMethod;
      }
    }
  }
};

/*!
 * Compare two routes
 * @param {Object} r1 The first route {route: {verb: 'get', path: '/:id'}, method: ...}
 * @param [Object} r2 The second route route: {verb: 'get', path: '/findOne'}, method: ...}
 * @returns {number} 1: r1 comes after 2, -1: r1 comes before r2, 0: equal
 */
function sortRoutes(r1, r2) {
  var a = r1.route;
  var b = r2.route;

  // Normalize the verbs
  var verb1 = a.verb.toLowerCase();
  var verb2 = b.verb.toLowerCase();

  if (verb1 === 'del') {
    verb1 = 'delete';
  }
  if (verb2 === 'del') {
    verb2 = 'delete';
  }
  // First sort by verb
  if (verb1 > verb2) {
    return -1;
  } else if (verb1 < verb2) {
    return 1;
  }

  // Sort by path part by part using the / delimiter
  // For example '/:id' will become ['', ':id'], '/findOne' will become
  // ['', 'findOne']
  var p1 = a.path.split('/');
  var p2 = b.path.split('/');
  var len = Math.min(p1.length, p2.length);

  // Loop through the parts and decide which path should come first
  for (var i = 0; i < len; i++) {
    // Empty part has lower weight
    if (p1[i] === '' && p2[i] !== '') {
      return 1;
    } else if (p1[i] !== '' && p2[i] === '') {
      return -1;
    }
    // Wildcard has lower weight
    if (p1[i][0] === ':' && p2[i][0] !== ':') {
      return 1;
    } else if (p1[i][0] !== ':' && p2[i][0] === ':') {
      return -1;
    }
    // Now the regular string comparision
    if (p1[i] > p2[i]) {
      return 1;
    } else if (p1[i] < p2[i]) {
      return -1;
    }
  }
  // Both paths have the common parts. The longer one should come before the
  // shorter one
  return p2.length - p1.length;
}

RestAdapter.sortRoutes = sortRoutes; // For testing

RestAdapter.prototype.createHandler = function() {
  var root = express.Router();
  var adapter = this;
  var classes = this.getClasses();

  // Add a handler to tolerate empty json as connect's json middleware throws an error
  root.use(function(req, res, next) {
    if (req.is('application/json')) {
      if (req.get('Content-Length') === '0') {
        // This doesn't cover the transfer-encoding: chunked
        req._body = true; // Mark it as parsed
        req.body = {};
      }
    }
    next();
  });

  // Set strict to be `false` so that anything `JSON.parse()` accepts will be parsed
  debug('remoting options: %j', this.remotes.options);
  var urlencodedOptions = this.remotes.options.urlencoded || {extended: true};
  if (urlencodedOptions.extended === undefined) {
    urlencodedOptions.extended = true;
  }
  var jsonOptions = this.remotes.options.json || {strict: false};
  var corsOptions = this.remotes.options.cors;
  if (corsOptions === undefined) corsOptions = {origin: true, credentials: true};

  // Optimize the cors handler
  var corsHandler = function(req, res, next) {
    var reqUrl = req.protocol + '://' + req.get('host');
    if (req.method === 'OPTIONS' || reqUrl !== req.get('origin')) {
      cors(corsOptions)(req, res, next);
    } else {
      next();
    }
  };

  // Set up CORS first so that it's always enabled even when parsing errors
  // happen in urlencoded/json
  if (corsOptions)
    root.use(corsHandler);

  root.use(urlencoded(urlencodedOptions));
  root.use(json(jsonOptions));

  var handleUnknownPaths = this._shouldHandleUnknownPaths();

  classes.forEach(function(restClass) {
    var router = express.Router();
    var className = restClass.sharedClass.name;

    debug('registering REST handler for class %j', className);

    var methods = [];
    // Register handlers for all shared methods of this class sharedClass
    restClass
      .methods
      .forEach(function(restMethod) {
        var sharedMethod = restMethod.sharedMethod;
        debug('    method %s', sharedMethod.stringName);
        restMethod.routes.forEach(function(route) {
          methods.push({route: route, method: sharedMethod});
        });
      });

    // Sort all methods based on the route path
    methods.sort(sortRoutes);

    methods.forEach(function(m) {
      adapter._registerMethodRouteHandlers(router, m.method, m.route);
    });

    if (handleUnknownPaths) {
      // Convert requests for unknown methods of this sharedClass into 404.
      // Do not allow other middleware to invade our URL space.
      router.use(RestAdapter.remoteMethodNotFoundHandler(className));
    }

    // Mount the remoteClass router on all class routes.
    restClass
      .routes
      .forEach(function(route) {
        debug('    at %s', route.path);
        root.use(route.path, router);
      });

  });

  if (handleUnknownPaths) {
    // Convert requests for unknown URLs into 404.
    // Do not allow other middleware to invade our URL space.
    root.use(RestAdapter.urlNotFoundHandler());
  }

  // Use our own error handler to make sure the error response has
  // always the format expected by remoting clients.
  root.use(RestAdapter.errorHandler(this.remotes.options.errorHandler));

  return root;
};

RestAdapter.prototype._shouldHandleUnknownPaths = function() {
  return !(this.options && this.options.handleUnknownPaths === false);
};

RestAdapter.remoteMethodNotFoundHandler = function(className) {
  className = className || '(unknown)';
  return function restRemoteMethodNotFound(req, res, next) {
    var message = 'Shared class "' + className + '"' +
      ' has no method handling ' + req.method + ' ' + req.url;
    var error = new Error(message);
    error.status = error.statusCode = 404;
    next(error);
  };
};

RestAdapter.urlNotFoundHandler = function() {
  return function restUrlNotFound(req, res, next) {
    var message = 'There is no method to handle ' + req.method + ' ' + req.url;
    var error = new Error(message);
    error.status = error.statusCode = 404;
    next(error);
  };
};

RestAdapter.errorHandler = function(options) {
  options = options || {};
  return function restErrorHandler(err, req, res, next) {
    if (typeof options.handler === 'function') {
      try {
        options.handler(err, req, res, defaultHandler);
      } catch (e) {
        defaultHandler(e);
      }
    } else {
      return defaultHandler();
    }

    function defaultHandler(handlerError) {
      if (handlerError) {
        // ensure errors that occurred during
        // the handler are reported
        err = handlerError;
      }
      if (typeof err === 'string') {
        err = new Error(err);
        err.status = err.statusCode = 500;
      }

<<<<<<< HEAD
      if (res.statusCode === undefined || res.statusCode === 200) {
=======
      if (res.statusCode === undefined || res.statusCode < 400) {
>>>>>>> e5d71a78
        res.statusCode = err.statusCode || err.status || 500;
      }

      debug('Error in %s %s: %s', req.method, req.url, err.stack);
      var data = {
        name: err.name,
        status: res.statusCode,
        message: err.message || 'An unknown error occurred'
      };

      for (var prop in err) {
        data[prop] = err[prop];
      }

      data.stack = err.stack;
      if (process.env.NODE_ENV === 'production' || options.disableStackTrace) {
        delete data.stack;
      }
      res.send({ error: data });
    }
  };
};

RestAdapter.prototype._registerMethodRouteHandlers = function(router,
                                                              sharedMethod,
                                                              route) {
  var handler = sharedMethod.isStatic ?
    this._createStaticMethodHandler(sharedMethod) :
    this._createPrototypeMethodHandler(sharedMethod);

  debug('        %s %s %s', route.verb, route.path, handler.name);
  var verb = route.verb;
  if (verb === 'del') {
    // Express 4.x only supports delete
    verb = 'delete';
  }
  router[verb](route.path, handler);
};

RestAdapter.prototype._createStaticMethodHandler = function(sharedMethod) {
  var self = this;
  var Context = this.Context;

  return function restStaticMethodHandler(req, res, next) {
    var ctx = new Context(req, res, sharedMethod, self.options);
    self._invokeMethod(ctx, sharedMethod, next);
  };
};

RestAdapter.prototype._createPrototypeMethodHandler = function(sharedMethod) {
  var self = this;
  var Context = this.Context;

  return function restPrototypeMethodHandler(req, res, next) {
    var ctx = new Context(req, res, sharedMethod, self.options);

    // invoke the shared constructor to get an instance
    ctx.invoke(sharedMethod.ctor, sharedMethod.sharedCtor, function(err, inst) {
      if (err) return next(err);
      ctx.instance = inst;
      self._invokeMethod(ctx, sharedMethod, next);
    }, true);
  };
};

RestAdapter.prototype._invokeMethod = function(ctx, method, next) {
  var remotes = this.remotes;
  var steps = [];

  if (method.rest.before) {
    steps.push(function invokeRestBefore(cb) {
      debug('Invoking rest.before for ' + ctx.methodString);
      method.rest.before.call(remotes.getScope(ctx, method), ctx, cb);
    });
  }

  steps.push(
    this.remotes.invokeMethodInContext.bind(this.remotes, ctx, method)
  );

  if (method.rest.after) {
    steps.push(function invokeRestAfter(cb) {
      debug('Invoking rest.after for ' + ctx.methodString);
      method.rest.after.call(remotes.getScope(ctx, method), ctx, cb);
    });
  }

  async.series(
    steps,
    function(err) {
      if (err) return next(err);
      ctx.done();
      // Do not call next middleware, the request is handled
    }
  );
};

RestAdapter.prototype.allRoutes = function() {
  var routes = [];
  var adapter = this;
  var classes = this.remotes.classes(this.options);
  var currentRoot = '';

  classes.forEach(function(sc) {
    adapter
      .getRoutes(sc)
      .forEach(function(classRoute) {
        currentRoot = classRoute.path;
        var methods = sc.methods();

        methods.forEach(function(method) {
          adapter.getRoutes(method).forEach(function(route) {
            if (method.isStatic) {
              addRoute(route.verb, route.path, method);
            } else {
              adapter
                .getRoutes(method.sharedCtor)
                .forEach(function(sharedCtorRoute) {
                  addRoute(route.verb, sharedCtorRoute.path + route.path, method);
                });
            }
          });
        });
      });
  });

  return routes;

  function addRoute(verb, path, method) {
    if (path === '/' || path === '//') {
      path = currentRoot;
    } else {
      path = currentRoot + path;
    }

    if (path[path.length - 1] === '/') {
      path = path.substr(0, path.length - 1);
    }

    // TODO this could be cleaner
    path = path.replace(/\/\//g, '/');

    routes.push({
      verb: verb,
      path: path,
      description: method.description,
      notes: method.notes,
      documented: method.documented,
      method: method.stringName,
      accepts: (method.accepts && method.accepts.length) ? method.accepts : undefined,
      returns: (method.returns && method.returns.length) ? method.returns : undefined,
      errors: (method.errors && method.errors.length) ? method.errors : undefined
    });
  }
};

RestAdapter.prototype.getClasses = function() {
  return this.remotes.classes(this.options).map(function(c) {
    return new RestClass(c);
  });
};

function RestClass(sharedClass) {
  nonEnumerableConstPropery(this, 'sharedClass', sharedClass);

  this.name = sharedClass.name;
  this.routes = getRoutes(sharedClass);

  this.ctor = sharedClass.sharedCtor &&
    new RestMethod(this, sharedClass.sharedCtor);

  this.methods = sharedClass.methods()
    .filter(function(sm) { return !sm.isSharedCtor; })
    .map(function(sm) {
      return new RestMethod(this, sm);
    }.bind(this));
}

RestClass.prototype.getPath = function() {
  return this.routes[0].path;
};

function RestMethod(restClass, sharedMethod) {
  nonEnumerableConstPropery(this, 'restClass', restClass);
  nonEnumerableConstPropery(this, 'sharedMethod', sharedMethod);

  // The full name is ClassName.methodName or ClassName.prototype.methodName
  this.fullName = sharedMethod.stringName;
  this.name = this.fullName.split('.').slice(1).join('.');

  this.accepts = sharedMethod.accepts;
  this.returns = sharedMethod.returns;
  this.errors = sharedMethod.errors;
  this.description = sharedMethod.description;
  this.notes = sharedMethod.notes;
  this.documented = sharedMethod.documented;

  var methodRoutes = getRoutes(sharedMethod);
  if (sharedMethod.isStatic || !restClass.ctor) {
    this.routes = methodRoutes;
  } else {
    var routes = this.routes = [];
    methodRoutes.forEach(function(route) {
      restClass.ctor.routes.forEach(function(ctorRoute) {
        var fullRoute = util._extend({}, route);
        fullRoute.path = joinPaths(ctorRoute.path, route.path);
        routes.push(fullRoute);
      });
    });
  }
}

RestMethod.prototype.isReturningArray = function() {
  return this.returns.length == 1 &&
    this.returns[0].root &&
    getTypeString(this.returns[0].type) === 'array' || false;
};

RestMethod.prototype.acceptsSingleBodyArgument = function() {
  if (this.accepts.length != 1) return false;
  var accepts = this.accepts[0];

  return accepts.http &&
    accepts.http.source == 'body' &&
    getTypeString(accepts.type) == 'object' || false;
};

RestMethod.prototype.getHttpMethod = function() {
  var verb = this.routes[0].verb;
  if (verb == 'all') return 'POST';
  if (verb == 'del') return 'DELETE';
  return verb.toUpperCase();
};

RestMethod.prototype.getPath = function() {
  return this.routes[0].path;
};

RestMethod.prototype.getFullPath = function() {
  return joinPaths(this.restClass.getPath(), this.getPath());
};

function getTypeString(ctorOrName) {
  if (typeof ctorOrName === 'function')
    ctorOrName = ctorOrName.name;
  if (typeof ctorOrName === 'string') {
    return ctorOrName.toLowerCase();
  } else if (Array.isArray(ctorOrName)) {
    return 'array';
  } else {
    debug('WARNING: unkown ctorOrName of type %s: %j',
      typeof ctorOrName, ctorOrName);
    return typeof undefined;
  }
}

function nonEnumerableConstPropery(object, name, value) {
  Object.defineProperty(object, name, {
    value: value,
    enumerable: false,
    writable: false,
    configurable: false
  });
}

function joinPaths(left, right) {
  if (!left) return right;
  if (!right || right == '/') return left;

  var glue = left[left.length - 1] + right[0];
  if (glue == '//')
    return left + right.slice(1);
  else if (glue[0] == '/' || glue[1] == '/')
    return left + right;
  else
    return left + '/' + right;
}<|MERGE_RESOLUTION|>--- conflicted
+++ resolved
@@ -359,11 +359,7 @@
         err.status = err.statusCode = 500;
       }
 
-<<<<<<< HEAD
-      if (res.statusCode === undefined || res.statusCode === 200) {
-=======
       if (res.statusCode === undefined || res.statusCode < 400) {
->>>>>>> e5d71a78
         res.statusCode = err.statusCode || err.status || 500;
       }
 
